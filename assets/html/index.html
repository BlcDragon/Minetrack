<!DOCTYPE html>

<html>

<head>

	<link rel="stylesheet" type="text/css" href="../css/main.css">

	<link rel="icon" type="image/svg+xml" href="../images/logo.svg">

	<meta charset="UTF-8">

<<<<<<< HEAD
	<title>Minetrack Bedrock</title>
=======
	<script defer src="../js/main.js"></script>

	<title>Minetrack</title>
>>>>>>> 00347ed0

</head>

<body>

	<div id="tooltip"></div>

	<div id="status-overlay">
		<img class="logo-image" src="../images/logo.svg">
		<h1 class="logo-text">Minetrack Bedrock</h1>
		<div id="status-text">Connecting...</div>
	</div>

	<div id="push">
		<div id="perc-bar"></div>

		<header>
			<div class="header-possible-row-break column-left">
				<img class="logo-image" src="../images/logo.svg">
				<h1 class="logo-text">Minetrack Bedrock</h1>
				<p class="logo-status">Counting <span class="global-stat" id="stat_totalPlayers">0</span> players on <span class="global-stat" id="stat_networks">0</span> Minecraft servers.</p>
				<p class="logo-status">View top <a target="_blank" href="https://minetrack.me">Minecraft Java Servers</a> / <a target="_blank" href="https://bedrock.minetrack.me">Minecraft Bedrock Servers</a> / <a target="_blank" href="https://roblox.minetrack.me">Roblox Games</a></p>
			</div>

			<div class="header-possible-row-break column-right">
				<div id="sort-by" class="header-button header-button-single"><span class="icon-sort-amount-desc"></span> Sort By<br><strong id="sort-by-text">...</strong></div>
				
				<div id="settings-toggle" class="header-button header-button-single"><span class="icon-gears"></span> Graph Controls</div>
			</div>
		</header>

		<div id="big-graph"></div>

		<div id="big-graph-controls">
			<div id="big-graph-controls-drawer">
				<div id="big-graph-checkboxes"></div>

				<span class="graph-controls-setall">
					<a minetrack-show-type="all" class="button graph-controls-show"><span class="icon-eye"></span> Show All</a>
					<a minetrack-show-type="none" class="button graph-controls-show"><span class="icon-eye-slash"></span> Hide All</a>
					<a minetrack-show-type="favorites" class="button graph-controls-show"><span class="icon-star"></span> Only Favorites</a>
				</span>
			</div>
		</div>

		<div id="server-list"></div>

	</div>

	<footer id="footer">
		<span class="icon-code"></span> Powered by open source software - <a href="https://github.com/Cryptkeeper/Minetrack">make it your own!</a>
	</footer>

</body>

</html><|MERGE_RESOLUTION|>--- conflicted
+++ resolved
@@ -10,13 +10,9 @@
 
 	<meta charset="UTF-8">
 
-<<<<<<< HEAD
-	<title>Minetrack Bedrock</title>
-=======
 	<script defer src="../js/main.js"></script>
 
-	<title>Minetrack</title>
->>>>>>> 00347ed0
+	<title>Minetrack Bedrock</title>
 
 </head>
 
