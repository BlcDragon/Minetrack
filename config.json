--- conflicted
+++ resolved
@@ -1,27 +1,4 @@
 {
-<<<<<<< HEAD
-	"routes": {
-		"/": "assets/html/index.html",
-		"/images/compass.png": "assets/images/compass.png",
-		"/js/site.js": "assets/js/site.js",
-		"/js/util.js": "assets/js/util.js",
-		"/js/graph.js": "assets/js/graph.js",
-		"/css/main.css": "assets/css/main.css",
-		"/favicons/mineplex.png": "assets/images/favicons/mineplex.png",
-		"/favicons/lifeboat.png": "assets/images/favicons/lifeboat.png",
-		"/favicons/inpvp.png": "assets/images/favicons/inpvp.png",
-		"/favicons/cubecraft.png": "assets/images/favicons/cubecraft.png",
-		"/favicons/hive.png": "assets/images/favicons/hive.png"
-	},
-	"faviconOverride": {
-		"Mineplex": "/favicons/mineplex.png",
-		"Lifeboat": "/favicons/lifeboat.png",
-		"InPvP": "/favicons/inpvp.png",
-		"CubeCraft": "/favicons/cubecraft.png",
-		"Hive Games": "/favicons/hive.png"
-	},
-=======
->>>>>>> 747fdbda
 	"site": {
 		"port": 8081,
 		"ip": "127.0.0.1"
@@ -32,19 +9,6 @@
 		"pingAll": 3000,
 		"connectTimeout": 2500
 	},
-<<<<<<< HEAD
 	"logToDatabase": true,
-	"graphDuration": 86400000,
-	"versions": {
-		"PC": [
-		],
-		"PE": [
-			0
-		]
-	},
-	"serverTypesVisible": false
-=======
-	"logToDatabase": false,
 	"graphDuration": 86400000
->>>>>>> 747fdbda
 }