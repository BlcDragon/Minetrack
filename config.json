{
	"routes": {
		"/": "assets/html/index.html",
		"/images/compass.png": "assets/images/compass.png",
		"/js/site.js": "assets/js/site.js",
		"/js/util.js": "assets/js/util.js",
		"/js/graph.js": "assets/js/graph.js",
		"/css/main.css": "assets/css/main.css"
	},
	"faviconOverride": {
	},
	"site": {
		"port": 8080,
		"ip": "127.0.0.1"
	},
	"rates": {
		"upateMojangStatus": 5000,
		"mojangStatusTimeout": 3500,
		"pingAll": 3000,
		"connectTimeout": 2500
	},
	"logToDatabase": true,
	"graphDuration": 86400000,
<<<<<<< HEAD
	"serverCategories": {
	},
=======
>>>>>>> 63970a77
	"versions": {
		"PC": [
			4,
			5,
			47,
			107,
			210,
			315,
			335,
			393,
			477,
			575
		],
		"PE": [
			0
		]
	},
<<<<<<< HEAD
	"categoriesVisible": false,
	"serverTypesVisible": false
=======
	"serverTypesVisible": true
>>>>>>> 63970a77
}<|MERGE_RESOLUTION|>--- conflicted
+++ resolved
@@ -21,11 +21,6 @@
 	},
 	"logToDatabase": true,
 	"graphDuration": 86400000,
-<<<<<<< HEAD
-	"serverCategories": {
-	},
-=======
->>>>>>> 63970a77
 	"versions": {
 		"PC": [
 			4,
@@ -43,10 +38,5 @@
 			0
 		]
 	},
-<<<<<<< HEAD
-	"categoriesVisible": false,
 	"serverTypesVisible": false
-=======
-	"serverTypesVisible": true
->>>>>>> 63970a77
 }