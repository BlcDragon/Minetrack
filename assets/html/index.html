--- conflicted
+++ resolved
@@ -24,7 +24,6 @@
 
 					<img src="/images/compass.png" width="28" height="28" style="display: inline-block; margin-right: 5px;">
 					<h1 style="display: inline-block;" class="text-uppercase">Minetrack</h1>
-<<<<<<< HEAD
 
 					<p class="subslogan text-uppercase">
 
@@ -32,9 +31,6 @@
 						<a href="https://pocket.minetrack.me">View Pocket Edition Servers</a>
 
 					</p>
-=======
-					<p class="subslogan text-uppercase">Watching <span id="stat_totalPlayers">0</span> players on <span id="stat_networks">0</span> networks.</p>
->>>>>>> f722f529
 
 				</div>
 
@@ -93,11 +89,7 @@
         <div id="footer">
 
         	Made with <span style="color: #e74c3c;">&#9829;</span> by <a href="http://cryptkpr.me">Cryptkeeper</a>. Read the source code on <a href="https://github.com/Cryptkeeper/Minetrack">Github</a>.<br />
-<<<<<<< HEAD
 			*Older records may not be reflected due to tracking behavior.
-=======
-		*Older records may not be reflected due to tracking behavior.
->>>>>>> f722f529
 
         </div>
 
