--- conflicted
+++ resolved
@@ -79,11 +79,7 @@
 
         <div id="footer">
 
-<<<<<<< HEAD
-			<span style="padding-left: 20px;">Made with <span style="color: #e74c3c;">&#9829;</span> by <a target="_blank" href="https://cryptkpr.me">Cryptkeeper</a>. Source code available on <a target="_blank" href="https://github.com/Cryptkeeper/Minetrack"><i class="fa fa-github"></i> Github</a>. Older individual server records may not be reflected due to tracking behavior.</span>
-=======
 			<span style="padding-left: 20px;">Powered by <a href="https://github.com/Cryptkeeper/Minetrack"><i class="fa fa-github"></i> Minetrack</a>.</span>
->>>>>>> 9e6e650e
 
 		</div>
 
