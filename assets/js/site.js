--- conflicted
+++ resolved
@@ -76,11 +76,8 @@
     if (lastEntry.record) {
         $('#record_' + safeName(info.name)).html('Record: ' + formatNumber(lastEntry.record));
     }
-<<<<<<< HEAD
-=======
 
     updatePercentageBar();
->>>>>>> f722f529
 }
 
 function sortServers() {
