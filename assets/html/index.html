--- conflicted
+++ resolved
@@ -81,12 +81,7 @@
 
         <div id="footer">
 
-<<<<<<< HEAD
-        	Made with <span style="color: #e74c3c;">&#9829;</span> by <a href="http://cryptkpr.me">Cryptkeeper</a>. Read the source code on <a href="https://github.com/Cryptkeeper/Minetrack">Github</a>.<br />
-			*Older records may not be reflected due to tracking behavior.
-=======
 			<span style="padding-left: 15px;">Made with <span style="color: #e74c3c;">&#9829;</span> by <a href="http://cryptkpr.me">Cryptkeeper</a>. Read the source code on <a href="https://github.com/Cryptkeeper/Minetrack">Github</a>. Older records may not be reflected due to tracking behavior.</span>
->>>>>>> f9b68919
 
 		</div>
 
