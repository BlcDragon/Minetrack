const crypto = require('crypto')

<<<<<<< HEAD
const { GRAPH_UPDATE_TIME_GAP, TimeTracker } = require('./time')
=======
const DNSResolver = require('./dns')
const TimeTracker = require('./time')
>>>>>>> 0e5859a8
const Server = require('./server')

const { getPlayerCountOrNull } = require('./util')

const config = require('../config')
const minecraftVersions = require('../minecraft_versions')

class ServerRegistration {
  serverId
  lastFavicon
  versions = []
  recordData
  graphData = []

  constructor (app, serverId, data) {
    this._app = app
    this.serverId = serverId
    this.data = data
    this._pingHistory = []
    this.dnsResolver = new DNSResolver(this.data.ip, this.data.port)
  }

  handlePing (timestamp, resp, err, version, updateHistoryGraph) {
    // Use null to represent a failed ping
    const unsafePlayerCount = getPlayerCountOrNull(resp)

    // Store into in-memory ping data
    TimeTracker.pushAndShift(this._pingHistory, unsafePlayerCount, TimeTracker.getMaxServerGraphDataLength())

    // Only notify the frontend to append to the historical graph
    // if both the graphing behavior is enabled and the backend agrees
    // that the ping is eligible for addition
    if (updateHistoryGraph) {
      TimeTracker.pushAndShift(this.graphData, unsafePlayerCount, TimeTracker.getMaxGraphDataLength())
    }

    // Delegate out update payload generation
    return this.getUpdate(timestamp, resp, err, version)
  }

  getUpdate (timestamp, resp, err, version) {
    const update = {}

    if (resp) {
      if (resp.version && this.updateProtocolVersionCompat(resp.version, version.protocolId, version.protocolIndex)) {
        // Append an updated version listing
        update.versions = this.versions
      }

      if (config.logToDatabase && (!this.recordData || resp.players.online > this.recordData.playerCount)) {
        this.recordData = {
          playerCount: resp.players.online,
          timestamp: TimeTracker.toSeconds(timestamp)
        }

        // Append an updated recordData
        update.recordData = this.recordData
      }

      if (this.updateFavicon(resp.favicon)) {
        update.favicon = this.getFaviconUrl()
      }

      // Append a result object
      // This filters out unwanted data from resp
      update.playerCount = resp.players.online

      if (config.logToDatabase) {
        // Update calculated graph peak regardless if the graph is being updated
        // This can cause a (harmless) desync between live and stored data, but it allows it to be more accurate for long surviving processes
        if (this.findNewGraphPeak()) {
          update.graphPeakData = this.getGraphPeak()
        }
      }
    } else if (err) {
      // Append a filtered copy of err
      // This ensures any unintended data is not leaked
      update.error = this.filterError(err)
    }

    return update
  }

  getPingHistory () {
    if (this._pingHistory.length > 0) {
      const payload = {
        versions: this.versions,
        recordData: this.recordData,
        favicon: this.getFaviconUrl()
      }

      // Only append graphPeakData if defined
      // The value is lazy computed and conditional that config->logToDatabase == true
      const graphPeakData = this.getGraphPeak()

      if (graphPeakData) {
        payload.graphPeakData = graphPeakData
      }

      // Assume the ping was a success and define result
      // pingHistory does not keep error references, so its impossible to detect if this is an error
      // It is also pointless to store that data since it will be short lived
      payload.playerCount = this._pingHistory[this._pingHistory.length - 1]

      // Send a copy of pingHistory
      // Include the last value even though it is contained within payload
      // The frontend will only push to its graphData from playerCountHistory
      payload.playerCountHistory = this._pingHistory

      return payload
    }

    return {
      error: {
        message: 'Pinging...'
      },
      recordData: this.recordData,
      graphPeakData: this.getGraphPeak(),
      favicon: this.data.favicon
    }
  }

  loadGraphPoints (startTime, timestamps, points) {
    this.graphData = TimeTracker.everyN(timestamps, startTime, GRAPH_UPDATE_TIME_GAP, (i) => points[i])
  }

  findNewGraphPeak () {
    let index = -1
    for (let i = 0; i < this.graphData.length; i++) {
      const point = this.graphData[i]
      if (index === -1 || point > this.graphData[index]) {
        index = i
      }
    }
    if (index >= 0) {
      const lastGraphPeakIndex = this._graphPeakIndex
      this._graphPeakIndex = index
      return index !== lastGraphPeakIndex
    } else {
      this._graphPeakIndex = undefined
      return false
    }
  }

  getGraphPeak () {
    if (this._graphPeakIndex === undefined) {
      return
    }
    return {
      playerCount: this.graphData[this._graphPeakIndex],
      timestamp: this._app.timeTracker.getGraphPointAt(this._graphPeakIndex)
    }
  }

  updateFavicon (favicon) {
    // If data.favicon is defined, then a favicon override is present
    // Disregard the incoming favicon, regardless if it is different
    if (this.data.favicon) {
      return false
    }

    if (favicon && favicon !== this.lastFavicon) {
      this.lastFavicon = favicon

      // Generate an updated hash
      // This is used by #getFaviconUrl
      this.faviconHash = crypto.createHash('md5').update(favicon).digest('hex').toString()

      return true
    }

    return false
  }

  getFaviconUrl () {
    if (this.faviconHash) {
      return Server.getHashedFaviconUrl(this.faviconHash)
    } else if (this.data.favicon) {
      return this.data.favicon
    }
  }

  updateProtocolVersionCompat (incomingId, outgoingId, protocolIndex) {
    // If the result version matches the attempted version, the version is supported
    const isSuccess = incomingId === outgoingId
    const indexOf = this.versions.indexOf(protocolIndex)

    // Test indexOf to avoid inserting previously recorded protocolIndex values
    if (isSuccess && indexOf < 0) {
      this.versions.push(protocolIndex)

      // Sort versions in ascending order
      // This matches protocol ids to Minecraft versions release order
      this.versions.sort((a, b) => a - b)

      return true
    } else if (!isSuccess && indexOf >= 0) {
      this.versions.splice(indexOf, 1)
      return true
    }
    return false
  }

  getNextProtocolVersion () {
    // Minecraft Bedrock Edition does not have protocol versions
    if (this.data.type === 'PE') {
      return {
        protocolId: 0,
        protocolIndex: 0
      }
    }
    const protocolVersions = minecraftVersions[this.data.type]
    if (typeof this._nextProtocolIndex === 'undefined' || this._nextProtocolIndex + 1 >= protocolVersions.length) {
      this._nextProtocolIndex = 0
    } else {
      this._nextProtocolIndex++
    }
    return {
      protocolId: protocolVersions[this._nextProtocolIndex].protocolId,
      protocolIndex: this._nextProtocolIndex
    }
  }

  filterError (err) {
    let message = 'Unknown error'

    // Attempt to match to the first possible value
    for (const key of ['message', 'description', 'errno']) {
      if (err[key]) {
        message = err[key]
        break
      }
    }

    // Trim the message if too long
    if (message.length > 28) {
      message = message.substring(0, 28) + '...'
    }

    return {
      message: message
    }
  }

  getPublicData () {
    // Return a custom object instead of data directly to avoid data leakage
    return {
      name: this.data.name,
      ip: this.data.ip,
      type: this.data.type,
      color: this.data.color
    }
  }
}

module.exports = ServerRegistration<|MERGE_RESOLUTION|>--- conflicted
+++ resolved
@@ -1,13 +1,9 @@
 const crypto = require('crypto')
 
-<<<<<<< HEAD
+const DNSResolver = require('./dns')
+const Server = require('./server')
+
 const { GRAPH_UPDATE_TIME_GAP, TimeTracker } = require('./time')
-=======
-const DNSResolver = require('./dns')
-const TimeTracker = require('./time')
->>>>>>> 0e5859a8
-const Server = require('./server')
-
 const { getPlayerCountOrNull } = require('./util')
 
 const config = require('../config')
