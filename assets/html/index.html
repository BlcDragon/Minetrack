--- conflicted
+++ resolved
@@ -23,22 +23,11 @@
 
 				<div id="header-wrapper">
 
-<<<<<<< HEAD
-					<img src="/images/compass.png" width="28" height="28" style="display: inline-block; margin-right: 5px;">
-					<h1 style="display: inline-block;" class="text-uppercase">Minetrack</h1>
-
-					<p class="subslogan text-uppercase">
-
-						Watching <span id="stat_totalPlayers">0</span> players on <span id="stat_networks">0</span> networks. <a href="https://minetrack.me">View PC Servers</a>.
-
-					</p>
-=======
 					<div class="column">
->>>>>>> ac0ea0d5
 
 						<img src="/images/compass.png" width="28" height="28" style="display: inline-block; margin-right: 5px;">
 						<h1 style="display: inline-block;" class="text-uppercase">Minetrack</h1>
-						<p class="subslogan text-uppercase">Watching <span id="stat_totalPlayers">0</span> players on <span id="stat_networks">0</span> networks.</p>
+						<p class="subslogan text-uppercase">Watching <span id="stat_totalPlayers">0</span> players on <span id="stat_networks">0</span> networks. <a href="https://minetrack.me">View PC Servers</a>.</p>
 
 					</div>
 
