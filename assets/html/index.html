<!DOCTYPE html>

<html>

<head>

	<link rel="stylesheet" href="../css/main.css">

	<link rel="stylesheet" href="https://fonts.googleapis.com/css2?family=Open+Sans:wght@300;700&display=swap"> 

	<link rel="icon" type="image/svg+xml" href="../images/logo.svg">

	<meta charset="UTF-8">

	<script defer src="../js/main.js"></script>

	<title>Minetrack Bedrock</title>

</head>

<body>

	<div id="tooltip"></div>

	<div id="status-overlay">
		<img class="logo-image" src="../images/logo.svg">
		<h1 class="logo-text">Minetrack Bedrock</h1>
		<div id="status-text">Connecting...</div>
	</div>

	<div id="push">
		<div id="perc-bar"></div>

		<header>
			<div class="header-possible-row-break column-left">
				<img class="logo-image" src="../images/logo.svg">
				<h1 class="logo-text">Minetrack Bedrock</h1>
				<p class="logo-status">Counting <span class="global-stat" id="stat_totalPlayers">0</span> players on <span class="global-stat" id="stat_networks">0</span> Minecraft servers.</p>
				<p class="logo-status">View top <a target="_blank" href="https://minetrack.me">Minecraft Java Servers</a> / <a target="_blank" href="https://bedrock.minetrack.me">Minecraft Bedrock Servers</a></p>
			</div>

			<div class="header-possible-row-break column-right">
				<div id="sort-by" class="header-button header-button-single"><span class="icon-sort-amount-desc"></span> Sort By<br><strong id="sort-by-text">...</strong></div>
				
<<<<<<< HEAD
				<div id="settings-toggle" class="header-button header-button-single"><span class="icon-gears"></span> Graph Controls</div>
=======
				<div id="settings-toggle" class="header-button header-button-single" style="margin-left: 20px;"><span class="icon-gears"></span> Graph Controls</div>
>>>>>>> 8616af26
			</div>
		</header>

		<div id="big-graph"></div>

		<div id="big-graph-controls">
			<div id="big-graph-controls-drawer">
				<div id="big-graph-checkboxes"></div>

				<span class="graph-controls-setall">
					<a minetrack-show-type="all" class="button graph-controls-show"><span class="icon-eye"></span> Show All</a>
					<a minetrack-show-type="none" class="button graph-controls-show"><span class="icon-eye-slash"></span> Hide All</a>
					<a minetrack-show-type="favorites" class="button graph-controls-show"><span class="icon-star"></span> Only Favorites</a>
				</span>
			</div>
		</div>

		<div id="server-list"></div>

	</div>

	<footer id="footer">
		<span class="icon-code"></span> Powered by open source software, <a href="https://github.com/Cryptkeeper/Minetrack">make it your own!</a> &ndash; <span class="icon-star-o"></span> Historical data available in public domain at <a href="https://data.minetrack.me">data.minetrack.me</a>
	</footer>

</body>

</html><|MERGE_RESOLUTION|>--- conflicted
+++ resolved
@@ -42,11 +42,7 @@
 			<div class="header-possible-row-break column-right">
 				<div id="sort-by" class="header-button header-button-single"><span class="icon-sort-amount-desc"></span> Sort By<br><strong id="sort-by-text">...</strong></div>
 				
-<<<<<<< HEAD
-				<div id="settings-toggle" class="header-button header-button-single"><span class="icon-gears"></span> Graph Controls</div>
-=======
 				<div id="settings-toggle" class="header-button header-button-single" style="margin-left: 20px;"><span class="icon-gears"></span> Graph Controls</div>
->>>>>>> 8616af26
 			</div>
 		</header>
 
