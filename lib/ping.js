const minecraftJavaPing = require('mcping-js')
const minecraftBedrockPing = require('mcpe-ping-fixed')

const logger = require('./logger')
const MessageOf = require('./message')
const { TimeTracker } = require('./time')

const { getPlayerCountOrNull } = require('./util')

const config = require('../config')

function ping (serverRegistration, timeout, callback, version) {
  switch (serverRegistration.data.type) {
    case 'PC':
      serverRegistration.dnsResolver.resolve((host, port, remainingTimeout) => {
        const server = new minecraftJavaPing.MinecraftServer(host, port || 25565)

        server.ping(remainingTimeout, version, (err, res) => {
          if (err) {
            callback(err)
          } else {
            const payload = {
              players: {
                online: capPlayerCount(serverRegistration.data.ip, parseInt(res.players.online))
              },
              version: parseInt(res.version.protocol)
            }

            // Ensure the returned favicon is a data URI
            if (res.favicon && res.favicon.startsWith('data:image/')) {
              payload.favicon = res.favicon
            }

            callback(null, payload)
          }
        })
      })
      break

    case 'PE':
      minecraftBedrockPing(serverRegistration.data.ip, serverRegistration.data.port || 19132, (err, res) => {
        if (err) {
          callback(err)
        } else {
          callback(null, {
            players: {
              online: capPlayerCount(serverRegistration.data.ip, parseInt(res.currentPlayers))
            }
          })
        }
      }, timeout)
      break

    default:
      throw new Error('Unsupported type: ' + serverRegistration.data.type)
  }
}

// player count can be up to 1^32-1, which is a massive scale and destroys browser performance when rendering graphs
// Artificially cap and warn to prevent propogating garbage
function capPlayerCount (host, playerCount) {
  const maxPlayerCount = 250000

  if (playerCount !== Math.min(playerCount, maxPlayerCount)) {
    logger.log('warn', '%s returned a player count of %d, Minetrack has capped it to %d to prevent browser performance issues with graph rendering. If this is in error, please edit maxPlayerCount in ping.js!', host, playerCount, maxPlayerCount)

    return maxPlayerCount
  } else if (playerCount !== Math.max(playerCount, 0)) {
    logger.log('warn', '%s returned an invalid player count of %d, setting to 0.', host, playerCount)

    return 0
  }
  return playerCount
}

class PingController {
  constructor (app) {
    this._app = app
    this._isRunningTasks = false
  }

  schedule () {
    setInterval(this.pingAll, config.rates.pingAll)

    this.pingAll()
  }

  pingAll = () => {
    const { timestamp, updateHistoryGraph } = this._app.timeTracker.newPointTimestamp()

    this.startPingTasks(results => {
      const updates = []

      for (const serverRegistration of this._app.serverRegistrations) {
        const result = results[serverRegistration.serverId]

        // Log to database if enabled
        // Use null to represent a failed ping
        if (config.logToDatabase) {
          const unsafePlayerCount = getPlayerCountOrNull(result.resp)

          this._app.database.insertPing(serverRegistration.data.ip, timestamp, unsafePlayerCount)
        }

        // Generate a combined update payload
        // This includes any modified fields and flags used by the frontend
        // This will not be cached and can contain live metadata
        const update = serverRegistration.handlePing(timestamp, result.resp, result.err, result.version, updateHistoryGraph)

        updates[serverRegistration.serverId] = update
      }

      // Send object since updates uses serverIds as keys
      // Send a single timestamp entry since it is shared
      this._app.server.broadcast(MessageOf('updateServers', {
        timestamp: TimeTracker.toSeconds(timestamp),
        updateHistoryGraph,
        updates
      }))
    })
  }

  startPingTasks = (callback) => {
    if (this._isRunningTasks) {
      logger.log('warn', 'Started re-pinging servers before the last loop has finished! You may need to increase "rates.pingAll" in config.json')

      return
    }

    this._isRunningTasks = true

    const results = []

    for (const serverRegistration of this._app.serverRegistrations) {
      const version = serverRegistration.getNextProtocolVersion()

      ping(serverRegistration, config.rates.connectTimeout, (err, resp) => {
<<<<<<< HEAD
        if (err) {
          logger.log('error', 'Failed to ping %s: %s', serverRegistration.data.ip, err)
=======
        if (err && config.logFailedPings !== false) {
          logger.log('error', 'Failed to ping %s: %s', serverRegistration.data.ip, err.message)
>>>>>>> 39ee8c1d
        }

        results[serverRegistration.serverId] = {
          resp,
          err,
          version
        }

        if (Object.keys(results).length === this._app.serverRegistrations.length) {
          // Loop has completed, release the locking flag
          this._isRunningTasks = false

          callback(results)
        }
      }, version.protocolId)
    }
  }
}

module.exports = PingController<|MERGE_RESOLUTION|>--- conflicted
+++ resolved
@@ -135,13 +135,8 @@
       const version = serverRegistration.getNextProtocolVersion()
 
       ping(serverRegistration, config.rates.connectTimeout, (err, resp) => {
-<<<<<<< HEAD
-        if (err) {
-          logger.log('error', 'Failed to ping %s: %s', serverRegistration.data.ip, err)
-=======
         if (err && config.logFailedPings !== false) {
           logger.log('error', 'Failed to ping %s: %s', serverRegistration.data.ip, err.message)
->>>>>>> 39ee8c1d
         }
 
         results[serverRegistration.serverId] = {
