@import url(https://fonts.googleapis.com/css?family=Open+Sans:700,300);

@import url(uplot/dist/uPlot.min.css);

@import url(../css/icons.css);

* {
    margin: 0;
    padding: 0;
}

:root {
  --color-dark-gray: #A3A3A3;
  --color-gold: #FFD700;
  --color-dark-purple: #6c5ce7;
  --color-light-purple: #a29bfe;
  --color-dark-blue: #0984e3;
  --color-light-blue: #74b9ff;

  --theme-color-dark: #3B3738;
  --theme-color-light: #EBEBEB;

  --border-radius: 1px;
}

@media (prefers-color-scheme: light) {
  :root {
    --color-purple: var(--color-light-purple);
    --color-blue: var(--color-light-blue);
    --color-blue-inverted: var(--color-dark-blue);
    --background-color: var(--theme-color-light);
    --text-decoration-color: var(--theme-color-dark);
    --text-color: #000;
    --text-color-inverted: #FFF;
  }

  body {
    background: #212021;
    color: #FFF;
  }
}

@media (prefers-color-scheme: dark) {
  :root {
    --color-purple: var(--color-dark-purple);
    --color-blue: var(--color-dark-blue);
    --color-blue-inverted: var(--color-light-blue);
    --background-color: var(--theme-color-dark);
    --text-decoration-color: var(--theme-color-light);
    --text-color: #FFF;
    --text-color-inverted: #000;
  }

  body {
    background: #1c1b1c;
    color: #FFF;
  }
}

body {
  font-family: "Open Sans", sans-serif;
  font-size: 18px;
  font-weight: 300;
  min-width: 800px;
}

/* Page layout */
html, body {
    height: 100%;
}

a {
  text-decoration: none;
  color: var(--color-blue);
}

a:hover {
  color: var(--background-color);
  cursor: pointer;
}

#push {
  display: none;
  position: relative;
  min-height: 100%;
}

strong {
    font-weight: 700;
}

/* Logo */
.logo-text {
  letter-spacing: -3px;
}

/* Header */
header {
  overflow: auto;
  padding: 20px;
}

header .column-left {
  float: left;
}

header .column-right {
  float: right;
}

header .logo-image {
  --fixed-logo-image-size: 36px;
  width: var(--fixed-logo-image-size);
  height: var(--fixed-logo-image-size);
  margin-right: 5px;
  display: inline-block;
}

header .logo-text {
  font-size: 48px;
  margin: -6px 0;
  display: inline-block;
}

header .logo-status {
  font-size: 21px;
}

header .header-button {
  color: var(--text-color);
  width: 83px;
  height: 112px;
  text-align: center;
  line-height: 20px;
  font-size: 14px;
  margin-left: -5px;
}

header .header-button > span:first-of-type {
  display: block;
  margin-top: 25px;
  font-size: 22px;
}

header .header-button-group {
  display: inline-block;
}

header .header-button-group:first-of-type {
  border-top-left-radius: var(--border-radius);
  border-bottom-left-radius: var(--border-radius);
}

header .header-button-group:last-of-type {
  border-top-right-radius: var(--border-radius);
  border-bottom-right-radius: var(--border-radius);
}

header .header-button-single {
  display: none;
  cursor: pointer;
  border-radius: var(--border-radius);
  margin-right: 20px;
}

header .header-button-single:hover {
  background: var(--background-color) !important;
}

/* Footer */
footer {
  display: none;
  background: var(--background-color);
  color: var(--text-color);
  border-top-right-radius: var(--border-radius);
  border-top-left-radius: var(--border-radius);
  padding: 10px 0;
  text-align: center;
  width: 90%;
  margin: 15px auto 0 auto;
}

footer a {
  color: var(--color-blue-inverted);
}

footer a:hover {
  color: var(--text-color);
}

/* Status overly */
#status-overlay {
  padding: 20px 0;
  background: var(--background-color);
  color: var(--text-color);
  border-radius: var(--border-radius);
  text-align: center;
  height: 150px;
  width: 350px;
  position: fixed;
  top: 50%;
  left: 50%;
  margin-top: -95px;
  margin-left: -175px;
}

#status-overlay .logo-image {
  --fixed-logo-image-size: 72px;
  width: var(--fixed-logo-image-size);
  height: var(--fixed-logo-image-size);
}

/* Floating tooltip */
#tooltip {
  display: none;
  position: absolute;
  padding: 5px 8px;
  border-radius: var(--border-radius);
  background: var(--background-color);
  color: var(--text-color);
  z-index: 10000;
}

/* Server listing */
#server-list {
  overflow: auto;
  display: flex; 
  flex-wrap: wrap; 
  justify-content: center;
}

.server {
  padding: 5px 10px;
  margin: 0 5px;
  width: 800px;
  display: inline-block;
}

.server .column {
  float: left;
}

.server .column-favicon {
  width: 80px;
}

.server .column-favicon .server-favicon {
  --fixed-server-favicon-size: 64px;
  width: var(--fixed-server-favicon-size);
  height: var(--fixed-server-favicon-size);
  border-radius: var(--border-radius);
  margin-top: 5px;
}

.server .column-favicon .server-rank {
  display: block;
  width: 64px;
  text-align: center;
}

.server .column-status {
  width: 282px;
}

.server .column-status .server-name {
  display: inline-block;
}

.server .column-status .server-error {
  display: none;
  color: #e74c3c;
}

.server .column-status .server-label {
  color: var(--color-dark-gray);
  font-size: 16px;
  display: none;
}

.server .column-status .server-value {
  color: var(--color-dark-gray);
  font-size: 16px;
}

.server .column-graph {
  height: 100px;
  width: 400px;
}

/* Favorite icons */
.server-is-favorite {
  cursor: pointer;
  color: var(--color-gold);
}

.server-is-favorite:hover::before {
  content: "\f006";
}

.server-is-not-favorite {
  cursor: pointer;
  color: var(--background-color);
}

.server-is-not-favorite:hover {
  color: var(--color-gold);
}

/* Highlighted values */
.server-highlighted-label {
  font-size: 18px;
}

.server-highlighted-value {
  font-size: 18px;
  font-weight: 700;
}

/* Global stats */
.global-stat {
  font-weight: 700;
}

/* Sort by */
#sort-by {
  background: var(--color-purple);
}

/* Settings toggle */
#settings-toggle {
  background: var(--color-blue);
}

/* Historical graph */
#big-graph {
  padding-right: 65px;
}

#big-graph, #big-graph-controls, #big-graph-checkboxes {
    width: 90%;
}

#big-graph-checkboxes > table {
    width: 100%;
}

#big-graph {
  margin: 0 auto;
}

#big-graph-controls {
  margin: 10px auto;
  display: none;
}

.graph-controls-show {
  color: var(--text-color);
}

#big-graph-controls .icon-star {
  color: var(--color-gold);
}

#big-graph-controls-drawer {
  background: var(--background-color);
  color: var(--text-color);
  border-radius: var(--border-radius);
  padding-bottom: 10px;
  overflow: auto;
  display: none;
}

#big-graph-controls-drawer .graph-controls-setall {
  text-align: center;
  display: block;
  margin: 15px 0;
}

#big-graph-checkboxes {
  margin: 15px auto 0 auto;
}

/* Basic elements */
.button {
  background: var(--color-blue);
  border-radius: var(--border-radius);
  font-size: 16px;
  padding: 5px 10px;
}

.button:hover {
  background: var(--text-color);
  color: var(--text-color-inverted);
}

/* Percentage bar */
#perc-bar {
  height: 35px;
  position: relative;
  overflow-x: hidden;
}

#perc-bar .perc-bar-part {
  height: 100%;
  display: inline-block;
  position: absolute;
}

/* Mojang status colors */
@media (prefers-color-scheme: light) {
  .mojang-status-online {
    background: #87D37C;
  }
  
  .mojang-status-unstable {
    background: #f1c40f;
  }
  
  .mojang-status-offline {
    background: #DE5749;
  }
}

@media (prefers-color-scheme: dark) {
  .mojang-status-online {
    background: #66aa5a;
  }

  .mojang-status-unstable {
    background: #cc8a4f;
  }

  .mojang-status-offline {
    background: #A6453B;
  }
}

/* Header rows */
@media only screen and (max-width: 1300px) {
  header {
    padding: 0 !important;
  }

  .header-possible-row-break {
    padding-top: 20px;
    width: 100%;
    text-align: center;
  }

  .header-possible-row-break:last-of-type {
    margin-bottom: 20px;
  }
<<<<<<< HEAD

  header .header-button {
    height: 83px;
  }

  header .header-button > span:first-of-type {
    margin-top: 10px;
  }
=======
}

/* uPlot.css overrides */
.uplot .select {
  background: var(--color-blue);
  opacity: 0.3;
>>>>>>> 00347ed0
}<|MERGE_RESOLUTION|>--- conflicted
+++ resolved
@@ -450,7 +450,6 @@
   .header-possible-row-break:last-of-type {
     margin-bottom: 20px;
   }
-<<<<<<< HEAD
 
   header .header-button {
     height: 83px;
@@ -459,12 +458,10 @@
   header .header-button > span:first-of-type {
     margin-top: 10px;
   }
-=======
 }
 
 /* uPlot.css overrides */
 .uplot .select {
   background: var(--color-blue);
   opacity: 0.3;
->>>>>>> 00347ed0
 }