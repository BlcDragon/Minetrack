--- conflicted
+++ resolved
@@ -1,61 +1,3 @@
-<<<<<<< HEAD
-// Used by the individual server entries
-var smallChartOptions = {
-    series: {
-        shadowSize: 0
-    },
-    xaxis: {
-        font: {
-            color: "#E3E3E3"
-        },
-        show: false
-    },
-    yaxis: {
-        minTickSize: 75,
-        tickDecimals: 0,
-        show: true,
-        tickLength: 10,
-        tickFormatter: function(value) {
-            return formatNumber(value);
-        },
-        font: {
-            color: "#E3E3E3"
-        },
-        labelWidth: -10
-    },
-    grid: {
-        hoverable: true,
-        color: "#696969"
-    },
-    colors: [
-        "#E9E581"
-    ]
-};
-
-// Used by the one chart to rule them all
-var bigChartOptions = {
-    series: {
-        shadowSize: 0
-    },
-    xaxis: {
-        font: {
-            color: "#E3E3E3"
-        },
-        show: false
-    },
-    yaxis: {
-        show: true,
-        tickSize: 4000,
-        tickLength: 10,
-        tickFormatter: function(value) {
-            return formatNumber(value);
-        },
-        font: {
-            color: "#E3E3E3"
-        },
-        labelWidth: -5,
-        min: 0
-=======
 import { formatNumber, formatTimestamp, isMobileBrowser } from './util'
 
 import { FAVORITE_SERVERS_STORAGE_KEY } from './favorites'
@@ -67,7 +9,6 @@
   xaxis: {
     font: {
       color: '#E3E3E3'
->>>>>>> f875361b
     },
     show: false
   },
