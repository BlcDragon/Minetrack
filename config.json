{
	"site": {
		"port": 8080,
		"ip": "127.0.0.1"
	},
	"rates": {
		"updateMojangStatus": 5000,
		"mojangStatusTimeout": 3500,
		"pingAll": 3000,
		"connectTimeout": 2500
	},
<<<<<<< HEAD
	"logToDatabase": true,
=======
	"logFailedPings": true,
	"logToDatabase": false,
>>>>>>> 39ee8c1d
	"graphDuration": 86400000,
	"serverGraphDuration": 180000,
	"createDailyDatabaseCopy": true
}<|MERGE_RESOLUTION|>--- conflicted
+++ resolved
@@ -9,12 +9,8 @@
 		"pingAll": 3000,
 		"connectTimeout": 2500
 	},
-<<<<<<< HEAD
 	"logToDatabase": true,
-=======
 	"logFailedPings": true,
-	"logToDatabase": false,
->>>>>>> 39ee8c1d
 	"graphDuration": 86400000,
 	"serverGraphDuration": 180000,
 	"createDailyDatabaseCopy": true
